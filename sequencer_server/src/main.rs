use bytecheck::StructCheckError;
use clap::Parser;
use fxhash::FxHashMap;
use record::MessageRecordBackend;
use rkyv::{
    validation::{validators::DefaultValidatorError, CheckArchiveError},
    AlignedVec, Archive,
};
<<<<<<< HEAD
use sequencer_common::{AppId, ArchivedSequencerMessage, SequencerMessage, EpochId};
=======
use sequencer_common::{AppId, ArchivedSequencerMessage, EpochId, SequencerMessage};
>>>>>>> 823c1816
use std::{
    collections::HashMap,
    fmt::Display,
    io::{self, ErrorKind as IoErrorKind},
    net::{IpAddr, Ipv6Addr, SocketAddr, SocketAddrV6, UdpSocket},
    path::PathBuf,
    pin::Pin,
    str::FromStr,
    sync::atomic::{self, AtomicU64},
    time::Duration,
};
use tokio::{io::AsyncReadExt, sync::broadcast::Receiver};

use crate::record::MemMapRecordReader;

pub mod record;

#[derive(Parser, Debug)]
#[clap(author, version, about, long_about = None)]
struct Args {
    #[clap(short, long, default_value_t = 1)]
    pub instance: u16,
    #[clap(short, long, default_value_t = 0)]
    pub port: u16,
    #[clap(short, long)]
    pub address: String,
    #[clap(long = "record_path")]
    pub record_path: PathBuf,
    #[clap(short = 'e', long = "epoch", default_value_t = 0)]
    pub epoch: EpochId,
    #[clap(short = 'o', long = "start_offset", default_value_t = 0)]
    pub offset: u64,
    #[clap(short = 's', long = "start_seq", default_value_t = 0)]
    pub sequence: u64,
}

pub type ReadArchiveError = CheckArchiveError<StructCheckError, DefaultValidatorError>;

/// How many bytes have been published to the message bus (during this epoch) in
/// total?
pub static CURRENT_OFFSET: AtomicU64 = AtomicU64::new(0u64);

#[derive(Debug)]
pub enum SequencerError {
    /// A message was received for which the SequencerMessage header was invalid
    /// and could not be read by rkyv. We have to first format the
    /// underlying error to a string because a CheckArchiveError is not Send
    CouldNotParse(String),
    /// Duplicate message received. Non-fatal error, but useful to propagate for
    /// metrics.
    DuplicateMessage(AppId, u64, u64),
    /// The sequencer could not bind the local socket
    /// required to read incoming UDP packets.
    UdpBindError(u16, std::io::Error),
    /// socket.recv_from() failed
    UdpReceiveError(std::io::Error),
    /// Unable to write a received message to our record file.
    WriteToFile(std::io::Error),
    /// Failed to change the properties of a UDPSocket.
    SocketChangeFailed(std::io::Error),
}

impl Display for SequencerError {
    fn fmt(&self, f: &mut std::fmt::Formatter<'_>) -> std::fmt::Result {
        match self {
            SequencerError::CouldNotParse(source_error) => write!(
                f,
                "Unable to parse an incoming SequencerMessage header: {:?}",
                source_error
            ),
            SequencerError::DuplicateMessage(app_id, sequence, highest) => write!(
                f,
                "Duplicate message received from app {}, message sequence number: {}. Previous highest sequence number encountered from this app is {}",
                app_id,
                sequence,
                highest
            ),
            SequencerError::UdpBindError(port, source_error) => write!(
                f,
                "Could not bind a UDP socket on port {}: {:?}",
                port, source_error
            ),
            SequencerError::UdpReceiveError(source_error) => write!(
                f,
                "IO error while reading from UDP socket: {:?}",
                source_error
            ),
            SequencerError::WriteToFile(source_error) => write!(
                f,
                "IO error, unable to write message to our record file: {:?}",
                source_error
            ),
            SequencerError::SocketChangeFailed(source_error) => write!(
                f,
                "Could not change the configuration of a UDP socket: {:?}",
                source_error
            ),
        }
    }
}

impl std::error::Error for SequencerError {}

pub enum SequencerErrorKind {
    /// A message was received for which the SequencerMessage header was invalid
    /// and could not be read by rkyv. We have to first format the
    /// underlying error to a string because a CheckArchiveError is not Send
    CouldNotParse,
    /// Duplicate message received. Non-fatal error, but useful to propagate for
    /// metrics.
    DuplicateMessage,
    /// The sequencer could not bind the local socket required to read incoming
    /// UDP packets.
    UdpBindError,
    /// socket.recv_from() failed
    UdpReceiveError,
    /// Unable to write a received message to our record file.
    WriteToFile,
    /// Failed to change the properties of a UDPSocket.
    SocketChangeFailed,
}

impl SequencerError {
    pub fn get_kind(&self) -> SequencerErrorKind {
        match self {
            SequencerError::CouldNotParse(_) => SequencerErrorKind::CouldNotParse,
            SequencerError::DuplicateMessage(_, _, _) => SequencerErrorKind::DuplicateMessage,
            SequencerError::UdpBindError(_, _) => SequencerErrorKind::UdpBindError,
            SequencerError::UdpReceiveError(_) => SequencerErrorKind::UdpReceiveError,
            SequencerError::WriteToFile(_) => SequencerErrorKind::WriteToFile,
            SequencerError::SocketChangeFailed(_) => SequencerErrorKind::SocketChangeFailed,
        }
    }
}

/// Parses inbound messages.
/// Deduplicates and stamps messages with current app-wide sequence number.
struct InboundServer<Record: MessageRecordBackend> {
    port: u16,
    /// Global, always-monotonically-increasing counter tracking the canonical
    /// order of events, always holds the sequence number of the previous
    /// message sent out over the bus.
    pub counter: u64,
    /// Total bytes written this epoch. Used for "offset"
    pub _total_written: u64,
    /// Last-received sequence numbers per-app.
    /// Used to deduplicate messages.
    ///
    /// This is an FxHashMap because the sequencer will always be running
    /// inside a VPC, and it shouldn't be ingesting untrusted traffic in
    /// general - a firewall is needed. So, hash-dos attacks are not a concern.
    app_sequence_numbers: FxHashMap<AppId, u64>,
    /// Underlying storage to which we write our messages.
    pub record: Record,
}

impl<Record> InboundServer<Record>
where
    Record: MessageRecordBackend,
{
    pub fn new(
        port: u16,
        record: Record,
        starting_offset: u64,
        starting_seq: u64,
    ) -> InboundServer<Record> {
        InboundServer {
            port,
            counter: starting_seq,
            _total_written: starting_offset,
            app_sequence_numbers: HashMap::default(),
            record,
        }
    }

    #[inline(always)]
    pub fn update_counter<'a>(
        &mut self,
        message: Pin<&'a mut ArchivedSequencerMessage>,
    ) -> Pin<&'a mut ArchivedSequencerMessage> {
        self.counter += 1;

        message.modify_sequence_number(self.counter)
    }

    #[inline]
    pub fn process_inbound_message<'a>(
        &mut self,
        data: Pin<&'a mut <SequencerMessage as Archive>::Archived>,
    ) -> std::result::Result<Pin<&'a mut ArchivedSequencerMessage>, SequencerError> {
        let app_id = data.app_id;
        let app_sequence_number = data.app_sequence_number;

        if let Some(previous_app_seq) = self.app_sequence_numbers.get_mut(&app_id) {
            if *previous_app_seq >= app_sequence_number {
                //We have seen this before, it's old news.
                // Deduplicate.
                Err(SequencerError::DuplicateMessage(
                    app_id,
                    app_sequence_number,
                    *previous_app_seq,
                ))
            } else {
                //New sequence number! Publish this message.
                *previous_app_seq = app_sequence_number;

                let data = self.update_counter(data);
                Ok(data)
            }
        } else {
            // We have not seen this app ID yet, add it to the dict.
            self.app_sequence_numbers
                .insert(app_id, app_sequence_number);
            let data = self.update_counter(data);
            Ok(data)
        }
    }

    /// Write the provided message to our record file.
    #[inline]
    pub fn write_message<T: AsRef<[u8]>>(
        &mut self,
        message: T,
    ) -> std::result::Result<(), SequencerError> {
        self.record
            .write_message(message)
            .map_err(SequencerError::WriteToFile)?;
        let offset = self.record.record_len();
        CURRENT_OFFSET.store(offset, std::sync::atomic::Ordering::Relaxed); // TODO - Should we be using another ordering?
        Ok(())
    }

    #[inline]
    pub fn poll_message<'a>(
        &mut self,
        socket: &UdpSocket,
        recv_buffer: &'a mut AlignedVec,
    ) -> Result<(Pin<&'a mut ArchivedSequencerMessage>, u64), SequencerError> {
        let (message_len, _addr) = socket
            .recv_from(recv_buffer)
            .map_err(SequencerError::UdpReceiveError)?;

        rkyv::check_archived_root::<SequencerMessage>(&recv_buffer[..message_len])
            .map_err(|e| SequencerError::CouldNotParse(format!("{:?}", e)))?;
        // Per discussion with the rkyv author on Discord, calling check_archived_root()
        // and then only calling archived_root_mut() if the
        // validation succeeds should be very safe, assuming
        // no critical bugs present in check_archived_root()
        // The Rkyv author also mentioned that no work should get duplicated here.
        let data = unsafe {
            rkyv::archived_root_mut::<SequencerMessage>(Pin::new(&mut recv_buffer[..message_len]))
        };
        Ok((data, message_len as u64))
    }

    #[inline]
    pub fn step(
        &mut self,
        socket: &UdpSocket,
        recv_buffer: &mut AlignedVec,
    ) -> std::result::Result<(), SequencerError> {
        let (data, message_len) = self.poll_message(socket, recv_buffer)?;
        let message_maybe = match self.process_inbound_message(data) {
            Ok(msg) => Some(msg),
            Err(e) => match e.get_kind() {
                SequencerErrorKind::DuplicateMessage => {
                    // Only in debug builds - avoid formatting strings in the hot path in release.
                    #[cfg(debug_assertions)]
                    {
                        println!("Encountered duplicate message: {:?}", e);
                    }
                    // Duplicate message, ignore.
                    None
                }
                _ => {
                    // Irrecoverable error
                    return Err(e);
                }
            },
        };
        if message_maybe.is_some() && message_len > 0 {
            self.write_message(&recv_buffer[0..message_len as usize])?;
        }
        Ok(())
    }

    pub fn start(mut self) -> std::result::Result<(), SequencerError> {
        let addr = SocketAddrV6::new(Ipv6Addr::UNSPECIFIED, self.port, 0, 0);
        let listener = UdpSocket::bind(&addr)
            .map_err(|e| SequencerError::CouldNotParse(format!("{:?}", e)))?;
        listener
            .set_nonblocking(false)
            .map_err(SequencerError::SocketChangeFailed)?;

        println!("Launching server, bound to socket {:?}", &addr);
        let mut recv_buffer = AlignedVec::new();
        recv_buffer.extend_from_slice(&[0u8; 2048]);
        loop {
            self.step(&listener, &mut recv_buffer)?;
        }
    }

    #[allow(dead_code)]
    /// Consumes the server object, returning an owned copy of
    /// the MessageRecordBackend written to. Used mostly for testing.
    pub fn into_record(self) -> Record {
        self.record
    }
}

/// How many worker threads can we safely spin up
/// without fighting with the sequencer thread for cycles?
/// Returns (non_blocking, blocking)
fn estimate_threads_for_async() -> (usize, usize) {
    // Number of threads reserved for the sequencer
    // (and also possibly the OS depending on what kinds of guesses we want to make
    // here)
    // Currently it's the sequencer, the tokio blocking thread and the counter
    // watcher thread.
    const RESERVED: usize = 3;

    let available_threads: usize = match std::thread::available_parallelism() {
        Ok(val) => val.into(),
        Err(e) => {
            eprintln!("Unable to get a count of available threads from the OS, defaulting to 1. Error was: {:?}", e);
            eprintln!("Unable to get a count of available threads from the OS, defaulting to 1. Error was: {:?}", e);
            1
        }
    };

    let non_blocking = if (available_threads as i64) - (RESERVED as i64) < 1 {
        1usize
    } else {
        ((available_threads as i64) - (RESERVED as i64)) as usize
    };

    (non_blocking, 1)
}

fn build_async_runtime() -> io::Result<tokio::runtime::Runtime> {
    let (non_blocking_threads, blocking_threads) = estimate_threads_for_async();
    println!("Initializing Tokio runtime with {} async worker threads and {} blocking threads provided to it.", non_blocking_threads, blocking_threads);
    let mut runtime_builder = tokio::runtime::Builder::new_multi_thread();
    runtime_builder.enable_all();
    runtime_builder.max_blocking_threads(blocking_threads);
    runtime_builder.worker_threads(non_blocking_threads);

    runtime_builder.build()
}

<<<<<<< HEAD
async fn run_client_service_tasks(initial_offset: u64, un_parsed_address: String, tcp_port: u16, path: PathBuf) { 
=======
fn offset_watcher_thread(channel_capacity: usize, update_interval: Duration) -> Receiver<u64> {
    // Intended to notify all Client-Service processes, which will likely be
    let (sender, receiver) = tokio::sync::broadcast::channel(channel_capacity);
    //Prevent spurious errors on shutdown.
    let _receiver_keepalive = receiver.resubscribe();
    std::thread::spawn(move || {
        let _receiver_keepalive = _receiver_keepalive;
        let mut previous_offset: u64 = CURRENT_OFFSET.load(atomic::Ordering::Relaxed);
        loop {
            std::thread::sleep(update_interval);
            let new_offset: u64 = CURRENT_OFFSET.load(atomic::Ordering::Relaxed);
            if new_offset > previous_offset {
                sender.send(new_offset - previous_offset).unwrap();
                previous_offset = new_offset;
            }
        }
    });
    receiver
}

async fn run_client_service_tasks(
    initial_offset: u64,
    un_parsed_address: String,
    tcp_port: u16,
    path: PathBuf,
    offset_change_receiver: Receiver<u64>,
) {
>>>>>>> 823c1816
    let address = match IpAddr::from_str(&un_parsed_address) {
        Ok(addr) => SocketAddr::from((addr, tcp_port)),
        Err(_parse_err) => match tokio::net::lookup_host(&un_parsed_address).await {
            Ok(mut addrs) => SocketAddr::from((addrs.next().unwrap().ip(), tcp_port)),
            Err(lookup_err) => {
                panic!("Failed to parse {} as an IP address - when assuming it was a URL, DNS lookup failed with, {:?}", &un_parsed_address, lookup_err)
            }
        },
    };

    let listener = tokio::net::TcpListener::bind(address).await.unwrap();
<<<<<<< HEAD

=======
    //Make sure the closure captures it before borrowing it off into another
    // closure.
    let offset_change_receiver = offset_change_receiver;
>>>>>>> 823c1816
    let reader_path = path.clone();

    loop {
        let (mut socket, _peer_addr) = listener.accept().await.unwrap();
        let reader_path = reader_path.clone();

        tokio::spawn(async move {
            //let mut read_buf = [0u8; 4096];
            let (_reader, mut writer) = socket.split();
            let mut _subscribed_app_ids: Vec<AppId> = Vec::default();
            let mut prev_offset = initial_offset;
            let mut last_sent_offset = initial_offset;
            loop {
<<<<<<< HEAD

                let current_offset = CURRENT_OFFSET.load(atomic::Ordering::Relaxed);

                // Spinlock on offset changes. 
                if prev_offset < current_offset {
                    let mut file_reader = MemMapRecordReader::new(&reader_path, last_sent_offset).unwrap();
                    file_reader.read_and_push_to(&mut writer).await.unwrap();
                    last_sent_offset = file_reader.most_recent_offset_visited();
                    prev_offset = current_offset; 
=======
                tokio::select! {
                    _new_bytes = local_change_receiver.recv() => {
                        let current_offset = CURRENT_OFFSET.load(atomic::Ordering::Relaxed);
                        // Time does not go backwards
                        assert!(current_offset > last_sent_offset);
                        let mut file_reader = MemMapRecordReader::new(&reader_path, last_sent_offset).unwrap();
                        file_reader.read_and_push_to(&_subscribed_app_ids, &mut writer).await.unwrap();
                        last_sent_offset = file_reader.most_recent_offset_visited();
                    }
                    _len_read = reader.read(&mut read_buf) => {
                        //Todo: Read inbound messages
                    }
>>>>>>> 823c1816
                }
                // Since we are spinlocking (not a typical async behavior), ensure we do not starve the scheduler. 
                tokio::task::yield_now().await;
            }
        });
    }
}

fn main() -> std::io::Result<()> {
    let args = Args::parse();

    #[cfg(debug_assertions)]
    {
        println!("This is a debug build - please build the sequencer in release mode for production use.")
    }

    //Make sure the path exists.
    let mut path: PathBuf = args.record_path;
    //No record file?
    if path.as_os_str().is_empty() {
        // TODO: Figure out better defaults for record file path.
        path = PathBuf::from("messagebus");
    }
    //Make sure our directory exists.
    if let Some(parent) = path.parent() {
        if parent.is_dir() {
            std::fs::create_dir_all(parent)?;
        }
    }

    let runtime = build_async_runtime().unwrap();

    // Load our record file.
    let record = record::MemMapBackend::init(&path, args.offset)?;
    // Determine current offset.
    let initial_offset = record.initial_offset();
    CURRENT_OFFSET.store(initial_offset, atomic::Ordering::Relaxed);

    //let offset_change_receiver = offset_watcher_thread(4096, Duration::from_millis(50));

    let tcp_addr = args.address.clone();
<<<<<<< HEAD
    let tcp_port = args.port; 

    let reader_path = path.clone();

    runtime.spawn(run_client_service_tasks(initial_offset, tcp_addr, tcp_port, reader_path));

    // Attempt to give the client service tasks thread a moment to spin up before there's any possibility of incrementing the global offset.
=======
    let tcp_port = args.port;

    runtime.spawn(run_client_service_tasks(
        initial_offset,
        tcp_addr,
        tcp_port,
        path,
        offset_change_receiver,
    ));

    // Attempt to give the client service tasks thread a moment to spin up before
    // there's any possibility of incrementing the global offset.
>>>>>>> 823c1816
    std::thread::sleep(Duration::from_millis(5));

    let inbound_server = InboundServer::new(args.port, record, initial_offset, args.sequence);
    inbound_server
        .start()
        .map_err(|e| std::io::Error::new(IoErrorKind::InvalidData, Box::new(e)))
}

// Tests
#[cfg(test)]
mod test {
    use std::{
        io::Read,
        path::Path,
        sync::{atomic, Mutex},
        time::Duration,
    };

    use crate::record::{
        test_util::{DummyBackend, VecBackend},
        MemMapBackend,
    };

    use super::*;
    use lazy_static::lazy_static;
    use sequencer_common::LengthTag;
<<<<<<< HEAD
    use tokio::{sync::broadcast::{Receiver, Sender}, net::TcpStream, io::AsyncReadExt};
=======
    use tokio::{
        net::TcpStream,
        sync::broadcast::{Receiver, Sender},
    };
>>>>>>> 823c1816

    // Any localhost-related network tests will interfere with eachother if you use
    // the cargo test command, which is multithreaded by default.
    // Passing -- --test-threads=1 will get around this, but this may be unclear to
    // new users (and, possibly, to CI servers!) so I have created this mutex as
    // a workaround.
    lazy_static! {
        static ref IO_TEST_PERMISSIONS: Mutex<()> = Mutex::new(());
    }

    #[test]
    fn test_stream_received() {
        use rkyv::Deserialize;

        // Prevent tests from interfering with eachother over the localhost connection.
        // This should implicitly drop when the test ends.
        let _guard = IO_TEST_PERMISSIONS.lock();
        CURRENT_OFFSET.store(0, atomic::Ordering::Relaxed);

        // Dummy message for testing.
        let example_message = "Hello, world!";
        let payload = example_message.as_bytes().to_vec();
        // Build an archive
        let input = SequencerMessage::new(1, 2, 3, 4, payload);

        let data = rkyv::to_bytes::<_, 256>(&input).expect("failed to serialize");

        println!("data is: {:?}", data);

        // Start a server
        let server_addr = SocketAddrV6::new(Ipv6Addr::UNSPECIFIED, 9999, 0, 0);
        let mut inbound_server = InboundServer::new(server_addr.port(), DummyBackend {}, 0, 0);

        let server_listener = UdpSocket::bind(server_addr)
            .map_err(|e| SequencerError::CouldNotParse(format!("{:?}", e)))
            .unwrap();

        // Start a client
        let client_addr = SocketAddrV6::new(Ipv6Addr::UNSPECIFIED, 0, 0, 0);
        let client = UdpSocket::bind(&client_addr).unwrap();
        println!("client is at {:?}", client.local_addr());
        // client.connect(&server_addr).unwrap();

        // Send the archive
        let res = client.send_to(&data, &server_addr);
        println!("{:?}", res);

        let mut recv_buffer = AlignedVec::new();
        recv_buffer.extend_from_slice(&[0u8; 2048]);
        let (raw_message, _len): (Pin<&mut ArchivedSequencerMessage>, u64) = inbound_server
            .poll_message(&server_listener, &mut recv_buffer)
            .unwrap();
        let message: Pin<&mut ArchivedSequencerMessage> =
            inbound_server.process_inbound_message(raw_message).unwrap();
        // Extract a message back out
        // This always returns With<_, _>, no matter
        // how I try to finagle it. So, commenting this test out for now.
        let deserialized: SequencerMessage = message
            .as_ref()
            .get_ref()
            .deserialize(&mut rkyv::Infallible::default())
            .unwrap();

        // Validate the way the sequencer parsed the message.
        assert_eq!(deserialized.app_id, input.app_id);
        assert_eq!(deserialized.instance_id, input.instance_id);
        assert_eq!(deserialized.cluster_id, input.cluster_id);
        assert_eq!(deserialized.app_sequence_number, input.app_sequence_number);

        let deserialized_message = String::from_utf8_lossy(&deserialized.payload);

        assert_eq!(example_message, deserialized_message);
    }

    #[test]
    fn test_counter() {
        // Prevent tests from interfering with eachother over the localhost connection.
        // This should implicitly drop when the test ends.
        let _guard = IO_TEST_PERMISSIONS.lock();

        // Start a server
        let server_addr = SocketAddrV6::new(Ipv6Addr::UNSPECIFIED, 9999, 0, 0);
        let mut inbound_server = InboundServer::new(server_addr.port(), DummyBackend {}, 0, 0);

        let server_listener = UdpSocket::bind(server_addr)
            .map_err(|e| SequencerError::CouldNotParse(format!("{:?}", e)))
            .unwrap();

        // Send some messages.
        const NUM_TEST_SENDERS: usize = 20;
        const NUM_MESSAGE_TEST: usize = 10;

        //println!("Sending messages which should not be deduplicated (each unique).");

        for app_id in 0..NUM_TEST_SENDERS {
            for i in 0..NUM_MESSAGE_TEST {
                // Dummy message for testing.
                let example_message = format!("Hello, world, number {}!", i);
                let payload = example_message.as_bytes().to_vec();
                // Build an archive
                let input = SequencerMessage::new(app_id as AppId, 1, 2, i as u64, payload);
                let data = rkyv::to_bytes::<_, 256>(&input).expect("failed to serialize");

                // Start a client
                let client_addr = SocketAddrV6::new(Ipv6Addr::UNSPECIFIED, 0, 0, 0);
                let client = UdpSocket::bind(&client_addr).unwrap();
                // client.connect(&server_addr).unwrap();

                // Send the archive
                client.send_to(&data, &server_addr).expect("Failed to send");
            }
        }

        let mut recv_buffer = AlignedVec::new();
        recv_buffer.extend_from_slice(&[0u8; 2048]);
        for _i in 0..(NUM_TEST_SENDERS * NUM_MESSAGE_TEST) as u64 {
            let prev_counter = inbound_server.counter;
            let (data, _len) = inbound_server
                .poll_message(&server_listener, &mut recv_buffer)
                .unwrap();
            //There should be no duplicates here.
            let resl = inbound_server.process_inbound_message(data).unwrap();
            assert!(inbound_server.counter > prev_counter);
            assert_eq!(inbound_server.counter, resl.as_ref().sequence_number);
            //println!("Counter is now {}", inbound_server.counter);
        }

        assert_eq!(
            inbound_server.counter,
            (NUM_TEST_SENDERS * NUM_MESSAGE_TEST) as u64
        );

        // Now send it some garbage.
        // It will have seen all of these app-sequence-numbers before
        //println!("Sending messages which should be deduplicated (using previous app
        // sequence numbers).");
        for app_id in 0..NUM_TEST_SENDERS {
            for i in 0..NUM_MESSAGE_TEST {
                // Dummy message for testing.
                let example_message = format!("Hello, world, number {}!", i);
                let payload = example_message.as_bytes().to_vec();
                // Build an archive
                let input = SequencerMessage::new(app_id as AppId, 1, 2, i as u64, payload);
                let data = rkyv::to_bytes::<_, 256>(&input).expect("failed to serialize");

                // Start a client
                let client_addr = SocketAddrV6::new(Ipv6Addr::UNSPECIFIED, 0, 0, 0);
                let client = UdpSocket::bind(&client_addr).unwrap();
                // client.connect(&server_addr).unwrap();

                // Send the archive
                client.send_to(&data, &server_addr).expect("Failed to send");
            }
        }
        for _i in 0..(NUM_TEST_SENDERS * NUM_MESSAGE_TEST) as u64 {
            let prev_counter = inbound_server.counter;
            let (data, _len) = inbound_server
                .poll_message(&server_listener, &mut recv_buffer)
                .unwrap();
            //Should always be a duplicate in this context.
            let _resl = inbound_server.process_inbound_message(data).unwrap_err();
            assert_eq!(inbound_server.counter, prev_counter);
            //println!("Counter is now {}", inbound_server.counter);
        }

        //Since it has seen all of these app sequence numbers before, the counter
        // should not have changed.
        assert_eq!(
            inbound_server.counter,
            (NUM_TEST_SENDERS * NUM_MESSAGE_TEST) as u64
        );

        //But if we send it a new one, it should recognize it.
        //println!("Lastly, sending a new message which should be new and not
        // deduplicated.");
        let example_message = "Foo, and also bar!";
        let payload = example_message.as_bytes().to_vec();
        // Build an archive
        let input = SequencerMessage::new(1_u16, 1, 2, (NUM_MESSAGE_TEST + 1) as u64, payload);
        let data = rkyv::to_bytes::<_, 256>(&input).expect("failed to serialize");

        // Start a client
        let client_addr = SocketAddrV6::new(Ipv6Addr::UNSPECIFIED, 0, 0, 0);
        let client = UdpSocket::bind(&client_addr).unwrap();
        // client.connect(&server_addr).unwrap();

        // Send the archive
        let res = client.send_to(&data, &server_addr);
        res.expect("Failed to send");

        //println!("Processing message # {}", total_received);
        let (data, _len) = inbound_server
            .poll_message(&server_listener, &mut recv_buffer)
            .unwrap();
        let _resl = inbound_server.process_inbound_message(data).unwrap();
        //println!("Finally, counter is {}", inbound_server.counter);

        //One new valid, non-duplicate message.
        assert_eq!(
            inbound_server.counter,
            (NUM_TEST_SENDERS * NUM_MESSAGE_TEST) as u64 + 1
        );
    }

    // Generates a message record for testing purposes.
    // This is used as the first half of a couple of other tests.
    fn test_record_emit<T: MessageRecordBackend>(
        num_tests: u64,
        offset_start: u64,
        counter_start: u64,
        record: T,
    ) -> Result<T, Box<dyn std::error::Error>> {
        // Prevent tests from interfering with eachother over the localhost connection.
        // This should implicitly drop when the test ends.

        // Start a server
        let server_addr = SocketAddrV6::new(Ipv6Addr::UNSPECIFIED, 9999, 0, 0);
        let mut server =
            InboundServer::new(server_addr.port(), record, offset_start, counter_start);
        //server.counter = counter_start;

        let server_listener = UdpSocket::bind(server_addr)
            .map_err(|e| SequencerError::CouldNotParse(format!("{:?}", e)))
            .unwrap();

        // Send a message from a client.

        for i in 0..num_tests {
            // Dummy message for testing.
            let example_message = format!("Hello, world! This is message #{}", i + counter_start);
            let payload = example_message.as_bytes().to_vec();
            // Build an archive
            let mut input = SequencerMessage::new(1 as AppId, 1, 2, counter_start + i, payload);
            // Give it some stupid garbage as its sequence number, so we can be sure the
            // server overwrites it.
            input.sequence_number = u64::MAX;
            //Serialize.
            let data = rkyv::to_bytes::<_, 256>(&input).expect("failed to serialize");

            // Start a client
            let client_addr = SocketAddrV6::new(Ipv6Addr::UNSPECIFIED, 0, 0, 0);
            let client = UdpSocket::bind(&client_addr).unwrap();
            // client.connect(&server_addr).unwrap();

            // Send the archive
            client.send_to(&data, &server_addr).expect("Failed to send");
        }

        // Receive.
        let mut recv_buffer = AlignedVec::new();
        recv_buffer.extend_from_slice(&[0u8; 2048]);
        for _ in 0..num_tests {
            server.step(&server_listener, &mut recv_buffer).unwrap();
        }

        Ok(server.into_record())
    }

    fn msgrecord_to_messages<T: AsRef<[u8]>>(data: T) -> Vec<Vec<u8>> {
        let mut messages: Vec<Vec<u8>> = Vec::default();
        let mut cursor = 0_usize;
        while cursor < data.as_ref().len() {
            let mut length_tag_bytes = [0u8; std::mem::size_of::<LengthTag>()];
            length_tag_bytes
                .copy_from_slice(&data.as_ref()[cursor..cursor + std::mem::size_of::<LengthTag>()]);
            let length = LengthTag::from_le_bytes(length_tag_bytes) as usize;
            if length == 0 {
                break;
            }
            assert!(cursor + std::mem::size_of::<LengthTag>() + length <= data.as_ref().len());

            cursor += std::mem::size_of::<LengthTag>();
            messages.push((&data.as_ref()[cursor..cursor + length]).to_vec());
            cursor += length;
        }
        messages
    }

    #[test]
    fn record_vec() {
        let _guard = IO_TEST_PERMISSIONS.lock();
        CURRENT_OFFSET.store(0, atomic::Ordering::Relaxed);
        const NUM_TESTS: usize = 32;
        let record = test_record_emit(
            NUM_TESTS as u64,
            0,
            0,
            VecBackend {
                inner: Vec::default(),
            },
        )
        .unwrap();
        drop(_guard);
        println!("File is {} bytes.", record.inner.len());

        let messages: Vec<Vec<u8>> = msgrecord_to_messages(&record.inner);

        assert_eq!(messages.len(), NUM_TESTS);

        for (i, message) in messages.iter().enumerate() {
            let converted = String::from_utf8_lossy(message);
            let expected_message = format!("Hello, world! This is message #{}", i);
            assert!(converted.contains(&expected_message));

            let deserialized: SequencerMessage = rkyv::from_bytes(message).unwrap();
            // App should have overwritten the sequence number gracefully.
            assert_eq!(deserialized.sequence_number, (i as u64) + 1);
            assert_eq!(deserialized.app_sequence_number, i as u64);
        }
    }

    #[test]
    fn record_mmap_file() {
        let _guard = IO_TEST_PERMISSIONS.lock();
        CURRENT_OFFSET.store(0, atomic::Ordering::Relaxed);
        const NUM_TESTS: usize = 32;

        //Ignore if it already exists.
        #[allow(unused_must_use)]
        {
            std::fs::create_dir(Path::new("test_output/"));
        }

        let path = Path::new("test_output/messagebus");

        // If a test failed, clean up after it.
        if path.exists() {
            std::fs::remove_file(path).unwrap();
        }

        let record = MemMapBackend::init(&path, 0).unwrap();
        let record = test_record_emit(NUM_TESTS as u64, 0, 0, record).unwrap();

        // Make sure the file handle gets dropped so we can open it again without
        // clobbering anything.
        drop(record);

        let mut file = std::fs::File::open(&path).unwrap();
        let mut data = Vec::default();
        file.read_to_end(&mut data).unwrap();
        drop(file);

        let messages = msgrecord_to_messages(&data);

        assert_eq!(messages.len(), NUM_TESTS);

        for (i, message) in messages.iter().enumerate() {
            let converted = String::from_utf8_lossy(message);
            let expected_message = format!("Hello, world! This is message #{}", i);
            assert!(converted.contains(&expected_message));

            let deserialized: SequencerMessage = rkyv::from_bytes(message).unwrap();
            // App should have overwritten the sequence number gracefully.
            assert_eq!(deserialized.sequence_number, (i as u64) + 1);
            assert_eq!(deserialized.app_sequence_number, i as u64);
        }
        //Clean up
        std::fs::remove_file(path).unwrap();
        std::fs::remove_dir(Path::new("test_output/")).unwrap();
    }

    #[test]
    fn multiple_sessions_mmap_file() {
        CURRENT_OFFSET.store(0, atomic::Ordering::Relaxed);
        const NUM_TESTS_INITIAL: usize = 32;
        let _guard = IO_TEST_PERMISSIONS.lock();

        //Ignore if it already exists.
        #[allow(unused_must_use)]
        {
            std::fs::create_dir(Path::new("test_output/"));
        }

        let path = Path::new("test_output/messagebus");

        // If a test failed, clean up after it.
        if path.exists() {
            std::fs::remove_file(path).unwrap();
        }
        #[allow(unused_assignments)]
        let mut last_offset = 0;

        {
            let record = MemMapBackend::init(&path, 0).unwrap();
            let record = test_record_emit(NUM_TESTS_INITIAL as u64, 0_u64, 0, record).unwrap();

            last_offset = record.record_len();
            // Make sure the file handle gets dropped so we can open it again without
            // clobbering anything.
            drop(record);

            let mut file = std::fs::File::open(&path).unwrap();
            let mut data = Vec::default();
            file.read_to_end(&mut data).unwrap();
            drop(file);

            let messages = msgrecord_to_messages(&data);

            assert_eq!(messages.len(), NUM_TESTS_INITIAL);

            for (i, message) in messages.iter().enumerate() {
                let converted = String::from_utf8_lossy(message);
                let expected_message = format!("Hello, world! This is message #{}", i);
                assert!(converted.contains(&expected_message));

                let deserialized: SequencerMessage = rkyv::from_bytes(message).unwrap();
                // App should have overwritten the sequence number gracefully.
                assert_eq!(deserialized.sequence_number, (i as u64) + 1);
                assert_eq!(deserialized.app_sequence_number, i as u64);
            }
        }
        const NUM_TESTS_SECOND: usize = 72;

        {
            let record = MemMapBackend::init(&path, last_offset).unwrap();
            let record = test_record_emit(
                NUM_TESTS_SECOND as u64,
                CURRENT_OFFSET.load(atomic::Ordering::Relaxed),
                NUM_TESTS_INITIAL as u64,
                record,
            )
            .unwrap();

            // Make sure the file handle gets dropped so we can open it again without
            // clobbering anything.
            drop(record);

            let mut file = std::fs::File::open(&path).unwrap();
            let mut data = Vec::default();
            file.read_to_end(&mut data).unwrap();
            drop(file);

            let messages = msgrecord_to_messages(&data);

            assert_eq!(messages.len(), NUM_TESTS_INITIAL + NUM_TESTS_SECOND);

            for (i, message) in messages.iter().enumerate() {
                let converted = String::from_utf8_lossy(message);
                let expected_message = format!("Hello, world! This is message #{}", i);
                assert!(converted.contains(&expected_message));

                let deserialized: SequencerMessage = rkyv::from_bytes(message).unwrap();
                // App should have overwritten the sequence number gracefully.
                assert_eq!(deserialized.sequence_number, (i as u64) + 1);
                assert_eq!(deserialized.app_sequence_number, i as u64);
            }
        }
        //Clean up
        std::fs::remove_file(path).unwrap();
        std::fs::remove_dir(Path::new("test_output/")).unwrap();
        CURRENT_OFFSET.store(0, atomic::Ordering::Relaxed);
    }

    #[derive(Debug, Clone)]
    enum TestError {
        CounterOutOfStep(u64, u64),
        RecvChannelError,
        SendUdpErr(String),
        BindUdpErr(String),
        SequencerErr(String),
    }

    impl Display for TestError {
        fn fmt(&self, f: &mut std::fmt::Formatter<'_>) -> std::fmt::Result {
            match self {
                TestError::CounterOutOfStep(expected, actual) => write!(
                    f,
                    "The counter did not increase monotonically! We expected the counter to be at {} and instead it was {}",
                    expected,
                    actual,
                ),
                TestError::RecvChannelError => write!(
                    f,
                    "Error receiving on a message-passing channel"
                ),
                TestError::SendUdpErr(underlying) => write!(
                    f,
                    "Error sending UDP packet: {}",
                    underlying,
                ),
                TestError::BindUdpErr(underlying) => write!(
                    f,
                    "Error binding to UDP socket: {}",
                    underlying,
                ),
                TestError::SequencerErr(err) => write!(
                    f,
                    "Sequencer logic error: {}",
                    err,
                ),
            }
        }
    }
    impl std::error::Error for TestError {}


    fn offset_watcher_thread(channel_capacity: usize, update_interval: Duration) -> Receiver<u64> { 
        // Intended to notify all Client-Service processes, which will likely be 
        let (sender, receiver) = tokio::sync::broadcast::channel(channel_capacity);
        //Prevent spurious errors on shutdown.
        let _receiver_keepalive = receiver.resubscribe();
        std::thread::spawn(move || {
            let _receiver_keepalive = _receiver_keepalive;
            let mut previous_offset: u64 = CURRENT_OFFSET.load(atomic::Ordering::Relaxed); 
            loop { 
                std::thread::sleep(update_interval);
                let new_offset: u64 = CURRENT_OFFSET.load(atomic::Ordering::Relaxed); 
                if new_offset > previous_offset { 
                    sender.send(new_offset-previous_offset).unwrap();
                    previous_offset = new_offset;
                }

                #[cfg(test)] 
                {
                    if (new_offset != previous_offset) && (new_offset == 0) { 
                        previous_offset = 0;
                    }
                }
            }
        });
        receiver
    }

    #[test]
    pub fn test_offset_counter_consistency() {
        let _guard = IO_TEST_PERMISSIONS.lock();
        const NUM_TESTS: usize = 32;
        CURRENT_OFFSET.store(0, atomic::Ordering::Relaxed);
        let record = VecBackend { inner: Vec::new() };

        let runtime = build_async_runtime().unwrap();

        let mut counter_change_receiver = offset_watcher_thread(4096, Duration::from_millis(1));

        // Channels
        let (counter_error_sender, mut counter_error_receiver): (
            Sender<TestError>,
            Receiver<TestError>,
        ) = tokio::sync::broadcast::channel(NUM_TESTS);
        let (end_test_sender, mut end_test_receiver): (Sender<()>, Receiver<()>) =
            tokio::sync::broadcast::channel(NUM_TESTS);

        let end_test_sender_clone = end_test_sender.clone();

        let err_sender_clone = counter_error_sender.clone();
        let mut err_receiver_clone = counter_error_sender.subscribe();
        let mut end_test_receiver_clone = end_test_sender.subscribe();

        // TODO: Find a more graceful, less gross way to do this.
        // Prevent various race conditions.
        let _end_tester_keepalive = end_test_sender.clone();
        //Retain the channel even when the server object gets dropped, so the test
        // doesn't error when it's shutting down.
        let _counter_change_keepalive = counter_change_receiver.resubscribe();
        let _err_sender_keepalive = counter_error_sender.clone();

        // Counter-checking task:
        let join_handle_1 = runtime.spawn( async move {
            let mut prev_offset = CURRENT_OFFSET.load(atomic::Ordering::Relaxed);
            loop {
                tokio::select! {
                    _ = end_test_receiver_clone.recv() => {
                        break;
                    }
                    len_maybe = counter_change_receiver.recv() => {
                        match len_maybe {
                            Ok(new_byte_len) => {
                                let new_offset = CURRENT_OFFSET.load(atomic::Ordering::Relaxed);

                                if new_offset <= prev_offset {
                                    err_sender_clone.send(TestError::CounterOutOfStep(prev_offset + new_byte_len, new_offset)).unwrap();
                                    break;
                                }
                                prev_offset = new_offset;
                            },
                            Err(_e) => {
                                err_sender_clone.send(TestError::RecvChannelError).unwrap();
                            }
                        }
                    },
                }
            }
            end_test_sender.send(()).unwrap();
        });

        // Message-generating UDP task
        let join_handle_2 = runtime.spawn(async move {
            // Start a server
            let server_addr = SocketAddrV6::new(Ipv6Addr::UNSPECIFIED, 9999, 0, 0);

            let mut server = InboundServer::new(server_addr.port(), record, 0, 0);

            let server_listener = UdpSocket::bind(server_addr)
                .map_err(|e| SequencerError::CouldNotParse(format!("{:?}", e)))
                .unwrap();

            let mut recv_buffer = AlignedVec::new();
            recv_buffer.extend_from_slice(&[0u8; 2048]);

            for i in 0..NUM_TESTS {
                //println!("Sending message {}", i);
                // Dummy message for testing.
                let example_message = format!("Hello, world! This is message #{}", i);
                let payload = example_message.as_bytes().to_vec();
                // Build an archive
                let mut input = SequencerMessage::new(1 as AppId, 1, 2, i as u64, payload);
                // Give it some stupid garbage as its sequence number, so we can be sure the
                // server overwrites it.
                input.sequence_number = u64::MAX;
                //Serialize.
                let data = rkyv::to_bytes::<_, 256>(&input).expect("failed to serialize");

                // Start a client
                let client_addr = SocketAddrV6::new(Ipv6Addr::UNSPECIFIED, 0, 0, 0);
                let client = match UdpSocket::bind(&client_addr) {
                    Ok(client) => client,
                    Err(e) => {
                        counter_error_sender
                            .send(TestError::BindUdpErr(format!("{:?}", e)))
                            .unwrap();
                        break;
                    }
                };

                // Send the archive
                match client.send_to(&data, &server_addr) {
                    Ok(_) => {}
                    Err(e) => {
                        counter_error_sender
                            .send(TestError::SendUdpErr(format!("{:?}", e)))
                            .unwrap();
                        break;
                    }
                }

                // Receive.
                match server.step(&server_listener, &mut recv_buffer) {
                    Ok(()) => {}
                    Err(e) => {
                        counter_error_sender
                            .send(TestError::SequencerErr(format!("{:?}", e)))
                            .unwrap();
                    }
                }

                // Was the test ended by an error elsewhere? If so, break out of the loop.
                match err_receiver_clone.try_recv() {
                    Ok(inner_error) => {
                        println!(
                            "Ending test message-sending thread due to error: {:?}",
                            inner_error
                        );
                        break;
                    }
                    Err(tokio::sync::broadcast::error::TryRecvError::Empty) => {
                        /* No error yet, do nothing */
                    }
                    Err(_) => {
                        println!(
                            "Cannot receive on error channel, it must have no senders remaining."
                        );
                        break;
                    }
                }
            }
            end_test_sender_clone.send(()).unwrap();
            server.into_record()
        });

        let resl: Result<(), TestError> = runtime.block_on(async move {
            tokio::select! {
                some_kind_of_err = counter_error_receiver.recv() => {
                    match some_kind_of_err {
                        Ok(err) => Err(err),
                        Err(_e) => panic!("Could not receive an error from the error channel."),
                    }
                }
                _end = end_test_receiver.recv() => {
                    //Test completed successfully, there are no problems.
                    Ok(())
                }
            }
        });
        resl.unwrap();
        runtime.block_on(join_handle_1).unwrap();
        let record = runtime.block_on(join_handle_2).unwrap();

        //Check to see if the number is right.
        let offset = CURRENT_OFFSET.load(atomic::Ordering::Relaxed);

        assert_eq!(record.inner.len() as u64, offset);
    }
<<<<<<< HEAD

    #[test] 
    fn end_to_end_client_service() { 
        use rkyv::Deserialize;

=======
    #[test]
    fn end_to_end_no_appid() {
>>>>>>> 823c1816
        let _guard = IO_TEST_PERMISSIONS.lock();
        CURRENT_OFFSET.store(0, atomic::Ordering::Relaxed);
        const NUM_TESTS: usize = 32;

        //Ignore if it already exists.
        #[allow(unused_must_use)]
        {
            std::fs::create_dir(Path::new("test_output/"));
        }
        let path = Path::new("test_output/messagebus");
        // If a test failed, clean up after it.
        if path.exists() {
            std::fs::remove_file(path).unwrap();
        }
        let runtime = build_async_runtime().unwrap();

        // Load our record file.
        let record = record::MemMapBackend::init(&path, 0).unwrap();
        // Determine current offset.
        let initial_offset = record.initial_offset();
<<<<<<< HEAD
        CURRENT_OFFSET.store(initial_offset, atomic::Ordering::Relaxed);  
=======
        CURRENT_OFFSET.store(initial_offset, atomic::Ordering::Relaxed);

        let offset_change_receiver = offset_watcher_thread(4096, Duration::from_millis(50));
>>>>>>> 823c1816

        let tcp_server_addr = IpAddr::from(Ipv6Addr::LOCALHOST);
        let tcp_server_port = 9999;

        let reader_path = path.clone();

<<<<<<< HEAD
        let client_service_join_handle = runtime.spawn(run_client_service_tasks(initial_offset, format!("{}", tcp_server_addr), tcp_server_port, reader_path.to_path_buf()));
        
        // Attempt to give the client service tasks thread a moment to spin up before there's any possibility of incrementing the global offset.
=======
        runtime.spawn(run_client_service_tasks(
            initial_offset,
            format!("{}", tcp_server_addr),
            tcp_server_port,
            reader_path.to_path_buf(),
            offset_change_receiver,
        ));

        // Attempt to give the client service tasks thread a moment to spin up before
        // there's any possibility of incrementing the global offset.
>>>>>>> 823c1816
        std::thread::sleep(Duration::from_millis(5));

        let client_join_handle = runtime.spawn(async move {
            let mut tcp_stream =
                TcpStream::connect(SocketAddr::from((tcp_server_addr, tcp_server_port)))
                    .await
                    .unwrap();
            let mut running_tally: Vec<Vec<u8>> = Vec::new();
            let mut total_bytes_received = 0;
            let mut num_messages_received = 0;
            loop {
                if num_messages_received >= NUM_TESTS {
                    break;
                }
                let read_resl = tcp_stream.read_u64_le().await;
                let length_tag = read_resl.unwrap();
                if length_tag != 0 {
                    let mut message_buf = vec![0u8; length_tag as usize];
                    total_bytes_received += std::mem::size_of::<LengthTag>();
                    tcp_stream.read_exact(&mut message_buf).await.unwrap();
                    total_bytes_received += message_buf.len();
                    running_tally.push(message_buf);
                    num_messages_received += 1;
                }
            }
            (running_tally, total_bytes_received)
        });

        let record = MemMapBackend::init(&path, 0).unwrap();
        //Actually push our messages.
        let record = test_record_emit(NUM_TESTS as u64, 0_u64, 0, record).unwrap();
        //Test is done, check results.
        let len_wrote = record.record_len();
        println!(
            "Record thinks file len is {} and actual inner record len is {}",
            record.get_file_len(),
            len_wrote
        );
        drop(record);

        let mut file_reader = MemMapRecordReader::new(&path, 0).unwrap();
        let all_messages = file_reader.read_all().unwrap();
        //Give it a moment to be done.
        let (running_tally, total_bytes_received) = runtime
            .block_on(async {
                tokio::time::timeout(Duration::from_secs(5), client_join_handle).await
            })
            .unwrap()
            .unwrap();

        println!(
            "File contains {} messages and the client service received {} messages.",
            all_messages.len(),
            running_tally.len()
        );
        assert_eq!(all_messages.len(), running_tally.len());

        println!(
            "Recorder wrote {} bytes and the client service got {} bytes.",
            len_wrote, total_bytes_received
        );
        assert_eq!(total_bytes_received as u64, len_wrote);

        println!("Checking to see if what was sent by the message bus and received by the client service are byte-for-byte identical");
        for (i, message) in all_messages.iter().enumerate() {
            assert_eq!(message, running_tally.get(i).unwrap());
        }

<<<<<<< HEAD
        for message in all_messages.iter() {
            let mut deserializer = rkyv::de::deserializers::SharedDeserializeMap::default(); 
            let checked = rkyv::check_archived_root::<SequencerMessage>(message).unwrap();
            let _deserialized: SequencerMessage = checked.deserialize(&mut deserializer).unwrap();
        }
        
        println!("Cleaning up after the test.");
=======
>>>>>>> 823c1816
        //Clean up
        std::thread::sleep(Duration::from_millis(10));
        client_service_join_handle.abort();
        drop(runtime);
        std::fs::remove_file(path).unwrap();
        std::fs::remove_dir(Path::new("test_output/")).unwrap();
        CURRENT_OFFSET.store(0, atomic::Ordering::Relaxed);
    }
}<|MERGE_RESOLUTION|>--- conflicted
+++ resolved
@@ -6,11 +6,7 @@
     validation::{validators::DefaultValidatorError, CheckArchiveError},
     AlignedVec, Archive,
 };
-<<<<<<< HEAD
-use sequencer_common::{AppId, ArchivedSequencerMessage, SequencerMessage, EpochId};
-=======
 use sequencer_common::{AppId, ArchivedSequencerMessage, EpochId, SequencerMessage};
->>>>>>> 823c1816
 use std::{
     collections::HashMap,
     fmt::Display,
@@ -22,7 +18,6 @@
     sync::atomic::{self, AtomicU64},
     time::Duration,
 };
-use tokio::{io::AsyncReadExt, sync::broadcast::Receiver};
 
 use crate::record::MemMapRecordReader;
 
@@ -361,37 +356,7 @@
     runtime_builder.build()
 }
 
-<<<<<<< HEAD
 async fn run_client_service_tasks(initial_offset: u64, un_parsed_address: String, tcp_port: u16, path: PathBuf) { 
-=======
-fn offset_watcher_thread(channel_capacity: usize, update_interval: Duration) -> Receiver<u64> {
-    // Intended to notify all Client-Service processes, which will likely be
-    let (sender, receiver) = tokio::sync::broadcast::channel(channel_capacity);
-    //Prevent spurious errors on shutdown.
-    let _receiver_keepalive = receiver.resubscribe();
-    std::thread::spawn(move || {
-        let _receiver_keepalive = _receiver_keepalive;
-        let mut previous_offset: u64 = CURRENT_OFFSET.load(atomic::Ordering::Relaxed);
-        loop {
-            std::thread::sleep(update_interval);
-            let new_offset: u64 = CURRENT_OFFSET.load(atomic::Ordering::Relaxed);
-            if new_offset > previous_offset {
-                sender.send(new_offset - previous_offset).unwrap();
-                previous_offset = new_offset;
-            }
-        }
-    });
-    receiver
-}
-
-async fn run_client_service_tasks(
-    initial_offset: u64,
-    un_parsed_address: String,
-    tcp_port: u16,
-    path: PathBuf,
-    offset_change_receiver: Receiver<u64>,
-) {
->>>>>>> 823c1816
     let address = match IpAddr::from_str(&un_parsed_address) {
         Ok(addr) => SocketAddr::from((addr, tcp_port)),
         Err(_parse_err) => match tokio::net::lookup_host(&un_parsed_address).await {
@@ -403,13 +368,6 @@
     };
 
     let listener = tokio::net::TcpListener::bind(address).await.unwrap();
-<<<<<<< HEAD
-
-=======
-    //Make sure the closure captures it before borrowing it off into another
-    // closure.
-    let offset_change_receiver = offset_change_receiver;
->>>>>>> 823c1816
     let reader_path = path.clone();
 
     loop {
@@ -423,8 +381,6 @@
             let mut prev_offset = initial_offset;
             let mut last_sent_offset = initial_offset;
             loop {
-<<<<<<< HEAD
-
                 let current_offset = CURRENT_OFFSET.load(atomic::Ordering::Relaxed);
 
                 // Spinlock on offset changes. 
@@ -433,20 +389,6 @@
                     file_reader.read_and_push_to(&mut writer).await.unwrap();
                     last_sent_offset = file_reader.most_recent_offset_visited();
                     prev_offset = current_offset; 
-=======
-                tokio::select! {
-                    _new_bytes = local_change_receiver.recv() => {
-                        let current_offset = CURRENT_OFFSET.load(atomic::Ordering::Relaxed);
-                        // Time does not go backwards
-                        assert!(current_offset > last_sent_offset);
-                        let mut file_reader = MemMapRecordReader::new(&reader_path, last_sent_offset).unwrap();
-                        file_reader.read_and_push_to(&_subscribed_app_ids, &mut writer).await.unwrap();
-                        last_sent_offset = file_reader.most_recent_offset_visited();
-                    }
-                    _len_read = reader.read(&mut read_buf) => {
-                        //Todo: Read inbound messages
-                    }
->>>>>>> 823c1816
                 }
                 // Since we are spinlocking (not a typical async behavior), ensure we do not starve the scheduler. 
                 tokio::task::yield_now().await;
@@ -488,15 +430,6 @@
     //let offset_change_receiver = offset_watcher_thread(4096, Duration::from_millis(50));
 
     let tcp_addr = args.address.clone();
-<<<<<<< HEAD
-    let tcp_port = args.port; 
-
-    let reader_path = path.clone();
-
-    runtime.spawn(run_client_service_tasks(initial_offset, tcp_addr, tcp_port, reader_path));
-
-    // Attempt to give the client service tasks thread a moment to spin up before there's any possibility of incrementing the global offset.
-=======
     let tcp_port = args.port;
 
     runtime.spawn(run_client_service_tasks(
@@ -504,12 +437,10 @@
         tcp_addr,
         tcp_port,
         path,
-        offset_change_receiver,
     ));
 
     // Attempt to give the client service tasks thread a moment to spin up before
     // there's any possibility of incrementing the global offset.
->>>>>>> 823c1816
     std::thread::sleep(Duration::from_millis(5));
 
     let inbound_server = InboundServer::new(args.port, record, initial_offset, args.sequence);
@@ -536,14 +467,11 @@
     use super::*;
     use lazy_static::lazy_static;
     use sequencer_common::LengthTag;
-<<<<<<< HEAD
-    use tokio::{sync::broadcast::{Receiver, Sender}, net::TcpStream, io::AsyncReadExt};
-=======
     use tokio::{
         net::TcpStream,
         sync::broadcast::{Receiver, Sender},
+        io::AsyncReadExt,
     };
->>>>>>> 823c1816
 
     // Any localhost-related network tests will interfere with eachother if you use
     // the cargo test command, which is multithreaded by default.
@@ -1236,16 +1164,11 @@
 
         assert_eq!(record.inner.len() as u64, offset);
     }
-<<<<<<< HEAD
 
     #[test] 
     fn end_to_end_client_service() { 
         use rkyv::Deserialize;
 
-=======
-    #[test]
-    fn end_to_end_no_appid() {
->>>>>>> 823c1816
         let _guard = IO_TEST_PERMISSIONS.lock();
         CURRENT_OFFSET.store(0, atomic::Ordering::Relaxed);
         const NUM_TESTS: usize = 32;
@@ -1266,35 +1189,16 @@
         let record = record::MemMapBackend::init(&path, 0).unwrap();
         // Determine current offset.
         let initial_offset = record.initial_offset();
-<<<<<<< HEAD
         CURRENT_OFFSET.store(initial_offset, atomic::Ordering::Relaxed);  
-=======
-        CURRENT_OFFSET.store(initial_offset, atomic::Ordering::Relaxed);
-
-        let offset_change_receiver = offset_watcher_thread(4096, Duration::from_millis(50));
->>>>>>> 823c1816
 
         let tcp_server_addr = IpAddr::from(Ipv6Addr::LOCALHOST);
         let tcp_server_port = 9999;
 
         let reader_path = path.clone();
 
-<<<<<<< HEAD
         let client_service_join_handle = runtime.spawn(run_client_service_tasks(initial_offset, format!("{}", tcp_server_addr), tcp_server_port, reader_path.to_path_buf()));
         
         // Attempt to give the client service tasks thread a moment to spin up before there's any possibility of incrementing the global offset.
-=======
-        runtime.spawn(run_client_service_tasks(
-            initial_offset,
-            format!("{}", tcp_server_addr),
-            tcp_server_port,
-            reader_path.to_path_buf(),
-            offset_change_receiver,
-        ));
-
-        // Attempt to give the client service tasks thread a moment to spin up before
-        // there's any possibility of incrementing the global offset.
->>>>>>> 823c1816
         std::thread::sleep(Duration::from_millis(5));
 
         let client_join_handle = runtime.spawn(async move {
@@ -1363,7 +1267,6 @@
             assert_eq!(message, running_tally.get(i).unwrap());
         }
 
-<<<<<<< HEAD
         for message in all_messages.iter() {
             let mut deserializer = rkyv::de::deserializers::SharedDeserializeMap::default(); 
             let checked = rkyv::check_archived_root::<SequencerMessage>(message).unwrap();
@@ -1371,8 +1274,7 @@
         }
         
         println!("Cleaning up after the test.");
-=======
->>>>>>> 823c1816
+
         //Clean up
         std::thread::sleep(Duration::from_millis(10));
         client_service_join_handle.abort();
